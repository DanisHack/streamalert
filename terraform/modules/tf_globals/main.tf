--- conflicted
+++ resolved
@@ -1,12 +1,4 @@
 module "alerts_firehose" {
-<<<<<<< HEAD
-  source         = "./alerts_firehose"
-  account_id     = var.account_id
-  prefix         = var.prefix
-  region         = var.region
-  kms_key_arn    = var.kms_key_arn
-  alerts_db_name = var.alerts_db_name
-=======
   source                   = "./alerts_firehose"
   account_id               = var.account_id
   prefix                   = var.prefix
@@ -17,7 +9,6 @@
   compression_format       = var.alerts_firehose_compression_format
   kms_key_arn              = var.kms_key_arn
   bucket_name              = var.alerts_firehose_bucket_name == "" ? "${var.prefix}-streamalerts" : var.alerts_firehose_bucket_name
->>>>>>> fcdf0a82
 }
 
 module "classifier_queue" {
