--- conflicted
+++ resolved
@@ -9,14 +9,10 @@
     "matcher_locations": [],
     "rule_locations": [],
     "scheduled_query_locations": [],
-<<<<<<< HEAD
-    "publisher_locations": []
-=======
     "publisher_locations": [],
     "third_party_libraries": [
       "pathlib2==2.3.5"
     ]
->>>>>>> 7647608a
   },
   "infrastructure": {
     "alerts_table": {
