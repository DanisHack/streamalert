--- conflicted
+++ resolved
@@ -27,10 +27,6 @@
     CONFIG['lambda']['athena_partitioner_config'] = {
         'timeout': 60,
         'memory': 128,
-<<<<<<< HEAD
-        'third_party_libraries': []
-=======
->>>>>>> 7647608a
     }
 
     prefix = CONFIG['global']['account']['prefix']
@@ -64,10 +60,6 @@
                 'tags': {
                     'Subcomponent': 'AthenaPartitioner'
                 },
-<<<<<<< HEAD
-                'filename': 'athena_partitioner.zip',
-=======
->>>>>>> 7647608a
                 'function_name': 'unit-test_streamalert_athena_partitioner',
                 'handler': 'streamalert.athena_partitioner.main.handler',
                 'memory_size_mb': 128,
